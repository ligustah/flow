[workspace]
resolver = "2"
members = ["crates/*"]

[workspace.package]
version = "0.0.0"
edition = "2021"
rust-version = "1.64"
authors = ["Estuary developers <engineering@estuary.dev>"]
readme = "./README.md"
homepage = "https://estuary.dev/"
repository = "https://github.com/estuary/flow"
license = "BSL"

[workspace.dependencies]
addr = { version = "0.15.4", features = ["idna", "std", "psl"] }
anyhow = "1.0"
async-compression = { version = "0.3", features = [
    "all-algorithms",
    "tokio",
    "futures-io",
] }
async-trait = "0.1"
atty = "0.2"
avro-rs = { version = "0.13", features = ["snappy"] }
base64 = "0.13"
# TODO(johnny): bitvec had a breaking 1.0 release we've not upgraded to yet.
bitvec = "0.19"
bytecount = { version = "0.6.3", features = ["runtime-dispatch-simd"] }
bytes = "1.2"
bytelines = "2.4"
byteorder = "1.4"
caseless = "0.2"
chardetng = "0.1"
chrono = "0.4"
clap = { version = "3.2", features = ["derive", "env"] }
comfy-table = "6.1"
crossterm = "0.25"
csv = "1.1"
dirs = "4.0"
encoding_rs = { version = "0.8", features = ["serde"] }
exponential-backoff = "1.1.0"
fancy-regex = "0.10"
flate2 = "1.0"
futures = "0.3"
futures-core = "0.3"
futures-util = "0.3"
fxhash = "0.2"
humantime = "2.1"
humantime-serde = "1.1"
itertools = "0.10"
indexmap = { version = "1.8", features = ["serde"] }
iri-string = "0.6.0"
jemallocator = "0.3"
jemalloc-ctl = "0.3"
json-patch = "0.2"
lazy_static = "1.4"
libc = "0.2"
librocksdb-sys = { version = "6.20", default-features = false, features = [
    "snappy",
    "rtti",
] }
mime = "0.3"
memchr = "2.5"
num-bigint = "0.4"

openssl-sys = { version = "0.9", features = ['vendored'] }
openssl = "0.10"

pathfinding = "3.0"
pbjson = "0.5"
pbjson-types = "0.5"
percent-encoding = "2.1"
pin-project = "1.0.12"
postgrest = { git = "https://github.com/estuary/postgrest-rs", branch = "johnny/patches" }
prost = "0.11"
protobuf = "3.1"
protobuf-json-mapping = "3.1"
protobuf-parse = "3.1"
rand = "0.8"
regex = "1.5"
hex = "0.4.3"

reqwest = { version = "0.11", default_features = false, features = [
    "json",
    "rustls-tls",
    "stream",
] }
rocksdb = { version = "0.17", default-features = false, features = [
    "snappy",
    "rtti",
] }
rusqlite = { version = "0.27", features = ["bundled-full"] }
schemars = "0.8"
scopeguard = "1.1"
serde = { version = "1.0", features = ["derive"] }
serde_json = { version = "1.0.85", features = ["raw_value"] }
serde_yaml = "0.8"
serde-transcode = "1.1"
size = "0.4"
strsim = "0.10"
strum = { version = "0.24", features = ["derive"] }
strum_macros = "0.24"
superslice = "1.0"
<<<<<<< HEAD
sqlx = { version = "0.6", features = [ "chrono", "json", "macros", "postgres", "runtime-tokio-native-tls", "uuid" ] }
hex = "0.4.3"
=======
sqlx = { version = "0.6", features = [
    "chrono",
    "json",
    "macros",
    "postgres",
    "runtime-tokio-native-tls",
    "uuid",
] }
>>>>>>> a625b3f7

tempfile = "3.3"
tempdir = "0.3"
thiserror = "1.0"
time = { version = "0.3", features = [
    "serde-well-known",
    "macros",
    "formatting",
    "parsing",
] }
tinyvec = { version = "1.6", features = ["alloc"] }
tokio = { version = "1.15", features = ["full"] }
tokio-util = { version = "0.7", features = ["io", "compat"] }
tonic = { version = "0.8", features = ["tls", "tls-roots"] }
tower = "0.4"
tracing = "0.1"
tracing-subscriber = { version = "0.3", features = [
    "time",
    "json",
    "env-filter",
    "fmt",
] }

unicode-bom = "1.1"
unicode-normalization = "0.1"
url = { version = "2.2", features = ["serde"] }
uuid = { version = "1.1", features = ["serde", "v4"] }
validator = { version = "0.15", features = ["derive"] }
quickcheck = "1.0"
quickcheck_macros = "1.0"
yaml-merge-keys = { version = "0.5", features = ["serde_yaml"] }
zip = "0.5"
zstd = "0.11.2"

# Used exclusively as dev-dependencies
assert_cmd = "2.0"
insta = { version = "1.20", features = ["redactions", "json", "yaml"] }
criterion = "0.3"
glob = "0.3"

# Used exclusively as build-dependencies
cbindgen = "0.23"
pbjson-build = "0.5"
prost-build = "0.11"
tonic-build = "0.8"

warp = "0.3.3"

[profile.release]
incremental = true
debug = 0          # Set this to 1 or 2 to get more useful backtraces in debugger.

[patch.'crates-io']
rocksdb = { git = "https://github.com/jgraettinger/rust-rocksdb" }
librocksdb-sys = { git = "https://github.com/jgraettinger/rust-rocksdb" }<|MERGE_RESOLUTION|>--- conflicted
+++ resolved
@@ -102,10 +102,6 @@
 strum = { version = "0.24", features = ["derive"] }
 strum_macros = "0.24"
 superslice = "1.0"
-<<<<<<< HEAD
-sqlx = { version = "0.6", features = [ "chrono", "json", "macros", "postgres", "runtime-tokio-native-tls", "uuid" ] }
-hex = "0.4.3"
-=======
 sqlx = { version = "0.6", features = [
     "chrono",
     "json",
@@ -114,7 +110,6 @@
     "runtime-tokio-native-tls",
     "uuid",
 ] }
->>>>>>> a625b3f7
 
 tempfile = "3.3"
 tempdir = "0.3"
